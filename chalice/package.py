<<<<<<< HEAD
=======
import json
import os
>>>>>>> 8fbd4b1a
import copy
import json
import os

from typing import Any, Dict, List, Set, Union  # noqa
from typing import cast

from chalice.deploy.swagger import (
    CFNSwaggerGenerator, TerraformSwaggerGenerator)
from chalice.utils import OSUtils, UI, serialize_to_json, to_cfn_resource_name
from chalice.config import Config  # noqa
from chalice.deploy import models
from chalice.deploy.deployer import ApplicationGraphBuilder
from chalice.deploy.deployer import DependencyBuilder
from chalice.deploy.deployer import BuildStage  # noqa
from chalice.deploy.deployer import create_build_stage


def create_app_packager(config, package_format='cloudformation'):
    # type: (Config, str) -> AppPackager
    osutils = OSUtils()
    ui = UI()
    application_builder = ApplicationGraphBuilder()
    deps_builder = DependencyBuilder()
    post_processor = None  # type: Union[None, TemplatePostProcessor]
    generator = None  # type: Union[None, TemplateGenerator]

    if package_format == 'cloudformation':
        build_stage = create_build_stage(
            osutils, ui, CFNSwaggerGenerator())
        post_processor = SAMPostProcessor(osutils=osutils)
        generator = SAMTemplateGenerator()
    else:
        build_stage = create_build_stage(
            osutils, ui, TerraformSwaggerGenerator())
        generator = TerraformGenerator()
        post_processor = TerraformPostProcessor(osutils=osutils)

    resource_builder = ResourceBuilder(
        application_builder, deps_builder, build_stage)

    return AppPackager(
        generator,
        resource_builder,
        post_processor,
        osutils)


class UnsupportedFeatureError(Exception):
    pass


class DuplicateResourceNameError(Exception):
    pass


class ResourceBuilder(object):
    def __init__(self,
                 application_builder,  # type: ApplicationGraphBuilder
                 deps_builder,         # type: DependencyBuilder
                 build_stage,          # type: BuildStage
                 ):
        # type: (...) -> None
        self._application_builder = application_builder
        self._deps_builder = deps_builder
        self._build_stage = build_stage

    def construct_resources(self, config, chalice_stage_name):
        # type: (Config, str) -> List[models.Model]
        application = self._application_builder.build(
            config, chalice_stage_name)
        resources = self._deps_builder.build_dependencies(application)
        self._build_stage.execute(config, resources)
        return resources


class TemplateGenerator(object):

    template_file = None  # type: str

    def dispatch(self, resource, template):
        # type: (models.Model, Dict[str, Any]) -> None
        name = '_generate_%s' % resource.__class__.__name__.lower()
        handler = getattr(self, name, self._default)
        handler(resource, template)

    def generate(self, resources):
        # type: (List[models.Model]) -> Dict[str, Any]
        raise NotImplementedError()

    def _generate_filebasediampolicy(self, resource, template):
        # type: (models.FileBasedIAMPolicy, Dict[str, Any]) -> None
        pass

    def _generate_autogeniampolicy(self, resource, template):
        # type: (models.AutoGenIAMPolicy, Dict[str, Any]) -> None
        pass

    def _generate_deploymentpackage(self, resource, template):
        # type: (models.DeploymentPackage, Dict[str, Any]) -> None
        pass

    def _generate_precreatediamrole(self, resource, template):
        # type: (models.PreCreatedIAMRole, Dict[str, Any]) -> None
        pass

    def _default(self, resource, template):
        # type: (models.Model, Dict[str, Any]) -> None
        raise UnsupportedFeatureError(resource)


class SAMTemplateGenerator(TemplateGenerator):

    _BASE_TEMPLATE = {
        'AWSTemplateFormatVersion': '2010-09-09',
        'Transform': 'AWS::Serverless-2016-10-31',
        'Outputs': {},
        'Resources': {},
    }

    template_file = "sam.json"

    def __init__(self):
        # type: () -> None
        self._seen_names = set([])  # type: Set[str]

    def generate(self, resources):
        # type: (List[models.Model]) -> Dict[str, Any]
        template = copy.deepcopy(self._BASE_TEMPLATE)
        self._seen_names.clear()
        for resource in resources:
            self.dispatch(resource, template)
        return template

    def _generate_scheduledevent(self, resource, template):
        # type: (models.ScheduledEvent, Dict[str, Any]) -> None
        function_cfn_name = to_cfn_resource_name(
            resource.lambda_function.resource_name)
        function_cfn = template['Resources'][function_cfn_name]
        event_cfn_name = self._register_cfn_resource_name(
            resource.resource_name)
        function_cfn['Properties']['Events'] = {
            event_cfn_name: {
                'Type': 'Schedule',
                'Properties': {
                    'Schedule': resource.schedule_expression,
                }
            }
        }

    def _generate_cloudwatchevent(self, resource, template):
        # type: (models.CloudWatchEvent, Dict[str, Any]) -> None
        function_cfn_name = to_cfn_resource_name(
            resource.lambda_function.resource_name)
        function_cfn = template['Resources'][function_cfn_name]
        event_cfn_name = self._register_cfn_resource_name(
            resource.resource_name)
        function_cfn['Properties']['Events'] = {
            event_cfn_name: {
                'Type': 'CloudWatchEvent',
                'Properties': {
                    # For api calls we need serialized string form, for
                    # SAM Templates we need datastructures.
                    'Pattern': json.loads(resource.event_pattern)
                }
            }
        }

    def _generate_lambdafunction(self, resource, template):
        # type: (models.LambdaFunction, Dict[str, Any]) -> None
        resources = template['Resources']
        cfn_name = self._register_cfn_resource_name(resource.resource_name)
        lambdafunction_definition = {
            'Type': 'AWS::Serverless::Function',
            'Properties': {
                'Runtime': resource.runtime,
                'Handler': resource.handler,
                'CodeUri': resource.deployment_package.filename,
                'Tags': resource.tags,
                'Timeout': resource.timeout,
                'MemorySize': resource.memory_size,
            },
        }  # type: Dict[str, Any]

        if resource.environment_variables:
            environment_config = {
                'Environment': {
                    'Variables': resource.environment_variables
                }
            }  # type: Dict[str, Dict[str, Dict[str, str]]]
            lambdafunction_definition['Properties'].update(environment_config)
        if resource.security_group_ids and resource.subnet_ids:
            vpc_config = {
                'VpcConfig': {
                    'SecurityGroupIds': resource.security_group_ids,
                    'SubnetIds': resource.subnet_ids,
                }
            }  # type: Dict[str, Dict[str, List[str]]]
            lambdafunction_definition['Properties'].update(vpc_config)
        if resource.reserved_concurrency is not None:
            reserved_concurrency_config = {
                'ReservedConcurrentExecutions': resource.reserved_concurrency
            }
            lambdafunction_definition['Properties'].update(
                reserved_concurrency_config)
        if resource.layers:
            layers_config = {
                'Layers': resource.layers
            }  # type: Dict[str, List[str]]
            lambdafunction_definition['Properties'].update(layers_config)

        resources[cfn_name] = lambdafunction_definition
        self._add_iam_role(resource, resources[cfn_name])

    def _add_iam_role(self, resource, cfn_resource):
        # type: (models.LambdaFunction, Dict[str, Any]) -> None
        role = resource.role
        if isinstance(role, models.ManagedIAMRole):
            cfn_resource['Properties']['Role'] = {
                'Fn::GetAtt': [
                    to_cfn_resource_name(role.resource_name), 'Arn'
                ],
            }
        else:
            # resource is a PreCreatedIAMRole.  This is the only other
            # subclass of IAMRole.
            role = cast(models.PreCreatedIAMRole, role)
            cfn_resource['Properties']['Role'] = role.role_arn

    def _generate_restapi(self, resource, template):
        # type: (models.RestAPI, Dict[str, Any]) -> None
        resources = template['Resources']
        resources['RestAPI'] = {
            'Type': 'AWS::Serverless::Api',
            'Properties': {
                'StageName': resource.api_gateway_stage,
                'DefinitionBody': resource.swagger_doc,
            }
        }
        handler_cfn_name = to_cfn_resource_name(
            resource.lambda_function.resource_name)
        api_handler = template['Resources'].pop(handler_cfn_name)
        template['Resources']['APIHandler'] = api_handler
        resources['APIHandlerInvokePermission'] = {
            'Type': 'AWS::Lambda::Permission',
            'Properties': {
                'FunctionName': {'Ref': 'APIHandler'},
                'Action': 'lambda:InvokeFunction',
                'Principal': 'apigateway.amazonaws.com',
                'SourceArn': {
                    'Fn::Sub': [
                        ('arn:aws:execute-api:${AWS::Region}:${AWS::AccountId}'
                         ':${RestAPIId}/*'),
                        {'RestAPIId': {'Ref': 'RestAPI'}},
                    ]
                },
            }
        }
        for auth in resource.authorizers:
            auth_cfn_name = to_cfn_resource_name(auth.resource_name)
            resources[auth_cfn_name + 'InvokePermission'] = {
                'Type': 'AWS::Lambda::Permission',
                'Properties': {
                    'FunctionName': {'Fn::GetAtt': [auth_cfn_name, 'Arn']},
                    'Action': 'lambda:InvokeFunction',
                    'Principal': 'apigateway.amazonaws.com',
                    'SourceArn': {
                        'Fn::Sub': [
                            ('arn:aws:execute-api:${AWS::Region}:'
                             '${AWS::AccountId}:${RestAPIId}/*'),
                            {'RestAPIId': {'Ref': 'RestAPI'}},
                        ]
                    },
                }
            }
        self._inject_restapi_outputs(template)

    def _inject_restapi_outputs(self, template):
        # type: (Dict[str, Any]) -> None
        # The 'Outputs' of the SAM template are considered
        # part of the public API of chalice and therefore
        # need to maintain backwards compatibility.  This
        # method uses the same output key names as the old
        # deployer.
        # For now, we aren't adding any of the new resources
        # to the Outputs section until we can figure out
        # a consist naming scheme.  Ideally we don't use
        # the autogen'd names that contain the md5 suffixes.
        stage_name = template['Resources']['RestAPI'][
            'Properties']['StageName']
        outputs = template['Outputs']
        outputs['RestAPIId'] = {
            'Value': {'Ref': 'RestAPI'}
        }
        outputs['APIHandlerName'] = {
            'Value': {'Ref': 'APIHandler'}
        }
        outputs['APIHandlerArn'] = {
            'Value': {'Fn::GetAtt': ['APIHandler', 'Arn']}
        }
        outputs['EndpointURL'] = {
            'Value': {
                'Fn::Sub': (
                    'https://${RestAPI}.execute-api.${AWS::Region}'
                    # The api_gateway_stage is filled in when
                    # the template is built.
                    '.amazonaws.com/%s/'
                ) % stage_name
            }
        }

    # The various IAM roles/policies are handled in the
    # Lambda function generation.  We're creating these
    # noop methods to indicate we've accounted for these
    # resources.

    def _generate_managediamrole(self, resource, template):
        # type: (models.ManagedIAMRole, Dict[str, Any]) -> None
        role_cfn_name = self._register_cfn_resource_name(
            resource.resource_name)
        template['Resources'][role_cfn_name] = {
            'Type': 'AWS::IAM::Role',
            'Properties': {
                'AssumeRolePolicyDocument': resource.trust_policy,
                'Policies': [
                    {'PolicyDocument': resource.policy.document,
                     'PolicyName': role_cfn_name + 'Policy'},
                ],
            }
        }

    def _generate_s3bucketnotification(self, resource, template):
        # type: (models.S3BucketNotification, Dict[str, Any]) -> None
        message = (
            "Unable to package chalice apps that @app.on_s3_event decorator. "
            "CloudFormation does not support modifying the event "
            "notifications of existing buckets. "
            "You can deploy this app using `chalice deploy`."
        )
        raise NotImplementedError(message)

    def _generate_snslambdasubscription(self, resource, template):
        # type: (models.SNSLambdaSubscription, Dict[str, Any]) -> None
        function_cfn_name = to_cfn_resource_name(
            resource.lambda_function.resource_name)
        function_cfn = template['Resources'][function_cfn_name]
        sns_cfn_name = self._register_cfn_resource_name(
            resource.resource_name)

        if resource.topic.startswith('arn:aws:sns:'):
            topic_arn = resource.topic  # type: Union[str, Dict[str, str]]
        else:
            topic_arn = {
                'Fn::Sub': (
                    'arn:aws:sns:${AWS::Region}:${AWS::AccountId}:%s' %
                    resource.topic
                )
            }
        function_cfn['Properties']['Events'] = {
            sns_cfn_name: {
                'Type': 'SNS',
                'Properties': {
                    'Topic': topic_arn,
                }
            }
        }

    def _generate_sqseventsource(self, resource, template):
        # type: (models.SQSEventSource, Dict[str, Any]) -> None
        function_cfn_name = to_cfn_resource_name(
            resource.lambda_function.resource_name)
        function_cfn = template['Resources'][function_cfn_name]
        sns_cfn_name = self._register_cfn_resource_name(
            resource.resource_name)
        function_cfn['Properties']['Events'] = {
            sns_cfn_name: {
                'Type': 'SQS',
                'Properties': {
                    'Queue': {
                        'Fn::Sub': (
                            'arn:aws:sqs:${AWS::Region}:${AWS::AccountId}:%s' %
                            resource.queue
                        )
                    },
                    'BatchSize': resource.batch_size,
                }
            }
        }

    def _register_cfn_resource_name(self, name):
        # type: (str) -> str
        cfn_name = to_cfn_resource_name(name)
        if cfn_name in self._seen_names:
            raise DuplicateResourceNameError(
                'A duplicate resource name was generated for '
                'the SAM template: %s' % cfn_name,
            )
        self._seen_names.add(cfn_name)
        return cfn_name


class TerraformGenerator(TemplateGenerator):

    template_file = "chalice.tf.json"

    def generate(self, resources):
        # type: (List[models.Model]) -> Dict[str, Any]
        template = {
            'resource': {},
            'terraform': {
                'required_version': '> 0.11.0'
            },
            'data': {
                'aws_caller_identity': {'chalice': {}},
                'aws_region': {'chalice': {}}
            }
        }
        for resource in resources:
            self.dispatch(resource, template)
        return template

    def _fref(self, lambda_function, attr='arn'):
        # type: (models.ManagedModel, str) -> str
        return '${aws_lambda_function.%s.%s}' % (
            lambda_function.resource_name, attr)

    def _arnref(self, arn_template, **kw):
        # type: (str, str) -> str
        d = dict(
            region='${aws_region.chalice.name}',
            account_id='${aws_caller_identity.chalice.account_id}')
        d.update(kw)
        return arn_template % d

    def _generate_managediamrole(self, resource, template):
        # type: (models.ManagedIAMRole, Dict[str, Any]) -> None
        template['resource'].setdefault('aws_iam_role', {})[
            resource.resource_name] = {
                'name': resource.role_name,
                'assume_role_policy': json.dumps(resource.trust_policy)
        }

        template['resource'].setdefault('aws_iam_role_policy', {})[
            resource.resource_name] = {
                'name': resource.resource_name + 'Policy',
                'policy': json.dumps(resource.policy.document),
                'role': '${aws_iam_role.%s.id}' % resource.resource_name,
        }

    def _generate_s3bucketnotification(self, resource, template):
        # type: (models.S3BucketNotification, Dict[str, Any]) -> None

        bnotify = {
            'events': resource.events,
            'lambda_function_arn': self._fref(resource.lambda_function)
        }

        if resource.prefix:
            bnotify['filter_prefix'] = resource.prefix
        if resource.suffix:
            bnotify['filter_suffix'] = resource.suffix

        template['resource'].setdefault('aws_s3_bucket_notification', {})[
            resource.resource_name] = {
                'bucket': resource.bucket,
                'lambda_function': bnotify
        }

        template['resource'].setdefault('aws_lambda_permission', {})[
            resource.resource_name] = {
                'statement_id': resource.resource_name,
                'action': 'lambda:InvokeFunction',
                'function_name': self._fref(resource.lambda_function),
                'principal': 's3.amazonaws.com',
                'source_arn': 'arn:aws:s3:::%s' % resource.bucket
        }

    def _generate_sqseventsource(self, resource, template):
        # type: (models.SQSEventSource, Dict[str, Any]) -> None
        template['resource'].setdefault('aws_lambda_event_source_mapping', {})[
            resource.resource_name] = {
                'event_source_arn': self._arnref(
                    "arn:aws:sqs:%(region)s:%(account_id)s:%(queue)s",
                    queue=resource.queue),
                'batch_size': resource.batch_size,
                'function_name': self._fref(resource.lambda_function),
        }

    def _generate_snslambdasubscription(self, resource, template):
        # type: (models.SNSLambdaSubscription, Dict[str, Any]) -> None

        if resource.topic.startswith('arn:aws'):
            topic_arn = resource.topic
        else:
            topic_arn = self._arnref(
                'arn:aws:sns:%(region)s:%(account_id)s:%(topic)s',
                topic=resource.topic)

        template['resource'].setdefault('aws_sns_topic_subscription', {})[
            resource.resource_name] = {
                'topic_arn': topic_arn,
                'protocol': 'lambda',
                'endpoint': self._fref(resource.lambda_function)
        }
        template['resource'].setdefault('aws_lambda_permission', {})[
            resource.resource_name] = {
                'function_name': self._fref(
                    resource.lambda_function),
                'action': 'lambda:InvokeFunction',
                'principal': 'sns.amazonaws.com',
                'source_arn': topic_arn
        }

    def _generate_scheduledevent(self, resource, template):
        # type: (models.ScheduledEvent, Dict[str, Any]) -> None

        template['resource'].setdefault(
            'aws_cloudwatch_event_rule', {})[
                resource.resource_name] = {
                    'name': resource.resource_name,
                    'schedule_expression': resource.schedule_expression
        }
        template['resource'].setdefault(
            'aws_cloudwatch_event_target', {})[
                resource.resource_name] = {
                    'rule': '${aws_cloudwatch_event_rule.%s.name}' % (
                        resource.resource_name),
                    'target_id': resource.resource_name,
                    'arn': self._fref(resource.lambda_function)
        }
        template['resource'].setdefault(
            'aws_lambda_permission', {})[
                resource.resource_name] = {
                    'function_name': self._fref(resource.lambda_function),
                    'action': 'lambda:InvokeFunction',
                    'principal': 'events.amazonaws.com',
                    'source_arn': "${aws_cloudwatch_event_rule.%s.arn}" % (
                        resource.resource_name)
        }

    def _generate_lambdafunction(self, resource, template):
        # type: (models.LambdaFunction, Dict[str, Any]) -> None

        func_definition = {
            'function_name': resource.function_name,
            'runtime': resource.runtime,
            'handler': resource.handler,
            'memory_size': resource.memory_size,
            'tags': resource.tags,
            'timeout': resource.timeout,
            'source_code_hash': '${filebase64sha256("%s")}' % (
                resource.deployment_package.filename),
            'filename': resource.deployment_package.filename}

        if resource.security_group_ids and resource.subnet_ids:
            func_definition['vpc_config'] = {
                'subnet_ids': resource.subnet_ids,
                'security_group_ids': resource.security_group_ids
            }
        if resource.reserved_concurrency is not None:
            func_definition['reserved_concurrent_executions'] = (
                resource.reserved_concurrency
            )
        if resource.environment_variables:
            func_definition['environment'] = {
                'variables': resource.environment_variables
            }
        if resource.layers:
            func_definition['layers'] = list(resource.layers)

        if isinstance(resource.role, models.ManagedIAMRole):
            func_definition['role'] = '${aws_iam_role.%s.arn}' % (
                resource.role.resource_name)
        else:
            # resource is a PreCreatedIAMRole.
            role = cast(models.PreCreatedIAMRole, resource.role)
            func_definition['role'] = role.role_arn

        template['resource'].setdefault('aws_lambda_function', {})[
            resource.resource_name] = func_definition

    def _generate_restapi(self, resource, template):
        # type: (models.RestAPI, Dict[str, Any]) -> None

        # typechecker happiness
        swagger_doc = cast(Dict, resource.swagger_doc)
        template['resource'].setdefault('aws_api_gateway_rest_api', {})[
            resource.resource_name] = {
                'body': json.dumps(swagger_doc),
                # Terraform will diff explicitly configured attributes
                # to the current state of the resource. Attributes configured
                # via swagger on the REST api need to be duplicated here, else
                # terraform will set them back to empty.
                'name': swagger_doc['info']['title'],
                'binary_media_types': swagger_doc[
                    'x-amazon-apigateway-binary-media-types']
        }

        template['resource'].setdefault('aws_api_gateway_stage', {})[
            resource.resource_name] = {
                'rest_api_id': '${aws_api_gateway_rest_api.%s.id}' % (
                    resource.resource_name),
                'stage_name': resource.api_gateway_stage,
                'deployment_id': '${aws_api_gateway_deployment.%s.id}' % (
                    resource.resource_name)
        }

        template['resource'].setdefault('aws_api_gateway_deployment', {})[
            resource.resource_name] = {
                'rest_api_id': '${aws_api_gateway_rest_api.%s.id}' % (
                    resource.resource_name),
        }

        template['resource'].setdefault('aws_lambda_permission', {})[
            resource.resource_name + '_invoke'] = {
                'function_name': self._fref(resource.lambda_function),
                'action': 'lambda:InvokeFunction',
                'principal': 'apigateway.amazonaws.com',
                'source_arn':
                    "${aws_api_gateway_rest_api.%s.execution_arn}/*/*/*" % (
                        resource.resource_name)
        }

        template.setdefault('output', {})[
            'EndpointURL'] = {
                'value': '${aws_api_gateway_stage.%s.invoke_url}' % (
                    resource.resource_name)
        }

        for auth in resource.authorizers:
            template['resource']['aws_lambda_permission'][
                auth.resource_name + '_invoke'] = {
                    'function_name': self._fref(auth),
                    'action': 'lambda:InvokeFunction',
                    'principal': 'apigateway.amazonaws.com',
                    'source_arn': (
                        "${aws_api_gateway_rest_api.%s.execution_arn}" % (
                            auth.resource_name) + "/*/*/*")
            }


class AppPackager(object):
    def __init__(self,
                 templater,         # type: TemplateGenerator
                 resource_builder,  # type: ResourceBuilder
                 post_processor,    # type: TemplatePostProcessor
                 osutils,           # type: OSUtils
                 ):
        # type: (...) -> None
        self._templater = templater
        self._resource_builder = resource_builder
        self._template_post_processor = post_processor
        self._osutils = osutils

    def _to_json(self, doc):
        # type: (Any) -> str
        return serialize_to_json(doc)

    def package_app(self, config, outdir, chalice_stage_name):
        # type: (Config, str, str) -> None
        # Deployment package
        resources = self._resource_builder.construct_resources(
            config, chalice_stage_name)

        template = self._templater.generate(resources)
        if not self._osutils.directory_exists(outdir):
            self._osutils.makedirs(outdir)
        self._template_post_processor.process(
            template, config, outdir, chalice_stage_name)
        self._osutils.set_file_contents(
            filename=os.path.join(outdir, self._templater.template_file),
            contents=self._to_json(template),
            binary=False
        )


class TemplatePostProcessor(object):
    def __init__(self, osutils):
        # type: (OSUtils) -> None
        self._osutils = osutils

    def process(self, template, config, outdir, chalice_stage_name):
        # type: (Dict[str, Any], Config, str, str) -> None
        raise NotImplementedError()


class SAMPostProcessor(TemplatePostProcessor):

    def process(self, template, config, outdir, chalice_stage_name):
        # type: (Dict[str, Any], Config, str, str) -> None
        self._fixup_deployment_package(template, outdir)

    def _fixup_deployment_package(self, template, outdir):
        # type: (Dict[str, Any], str) -> None
        # NOTE: This isn't my ideal way to do this.  I'd like
        # to move this into the build step where something
        # copies the DeploymentPackage.filename over to the
        # outdir.  That would require plumbing through user
        # provided params such as "outdir" into the build stage
        # somehow, which isn't currently possible.
        copied = False
        for resource in template['Resources'].values():
            if resource['Type'] != 'AWS::Serverless::Function':
                continue
            original_location = resource['Properties']['CodeUri']
            new_location = os.path.join(outdir, 'deployment.zip')
            if not copied:
                self._osutils.copy(original_location, new_location)
                copied = True
            resource['Properties']['CodeUri'] = './deployment.zip'


class TerraformPostProcessor(TemplatePostProcessor):

    def process(self, template, config, outdir, chalice_stage_name):
        # type: (Dict[str, Any], Config, str, str) -> None

        copied = False
        for r in template['resource'].get('aws_lambda_function', {}).values():
            if not copied:
                asset_path = os.path.join(outdir, 'deployment.zip')
                self._osutils.copy(r['filename'], asset_path)
                copied = True
            r['filename'] = "./deployment.zip"
            r['source_code_hash'] = '${filebase64sha256("./deployment.zip")}'<|MERGE_RESOLUTION|>--- conflicted
+++ resolved
@@ -1,8 +1,3 @@
-<<<<<<< HEAD
-=======
-import json
-import os
->>>>>>> 8fbd4b1a
 import copy
 import json
 import os
