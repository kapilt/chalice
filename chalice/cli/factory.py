import sys
import os
import json
import importlib
import logging
import functools

import click
from botocore.config import Config as BotocoreConfig
from botocore.session import Session
from typing import Any, Optional, Dict, MutableMapping  # noqa

from chalice import __version__ as chalice_version
from chalice.awsclient import TypedAWSClient
from chalice.app import Chalice  # noqa
from chalice.config import Config
from chalice.config import DeployedResources  # noqa
from chalice.package import create_app_packager
from chalice.package import AppPackager  # noqa
from chalice.constants import DEFAULT_STAGE_NAME
from chalice.constants import DEFAULT_APIGATEWAY_STAGE_NAME
from chalice.constants import DEFAULT_ENDPOINT_TYPE
from chalice.logs import LogRetriever
from chalice import local
from chalice.utils import UI  # noqa
from chalice.utils import PipeReader  # noqa
from chalice.deploy import deployer  # noqa
from chalice.deploy import validate
from chalice.invoke import LambdaInvokeHandler
from chalice.invoke import LambdaInvoker
from chalice.invoke import LambdaResponseFormatter


OptStr = Optional[str]
OptInt = Optional[int]


def create_botocore_session(profile=None, debug=False,
                            connection_timeout=None,
                            read_timeout=None,
                            max_retries=None):
    # type: (OptStr, bool, OptInt, OptInt, OptInt) -> Session
    s = Session(profile=profile)
    _add_chalice_user_agent(s)
    if debug:
        _inject_large_request_body_filter()
    config_args = {}  # type: Dict[str, Any]
    if connection_timeout is not None:
        config_args['connect_timeout'] = connection_timeout
    if read_timeout is not None:
        config_args['read_timeout'] = read_timeout
    if max_retries is not None:
        config_args['retries'] = {'max_attempts': max_retries}
    if config_args:
        config = BotocoreConfig(**config_args)
        s.set_default_client_config(config)
    return s


def _add_chalice_user_agent(session):
    # type: (Session) -> None
    suffix = '%s/%s' % (session.user_agent_name, session.user_agent_version)
    session.user_agent_name = 'aws-chalice'
    session.user_agent_version = chalice_version
    session.user_agent_extra = suffix


def _inject_large_request_body_filter():
    # type: () -> None
    log = logging.getLogger('botocore.endpoint')
    log.addFilter(LargeRequestBodyFilter())


class NoSuchFunctionError(Exception):
    """The specified function could not be found."""
    def __init__(self, name):
        # type: (str) -> None
        self.name = name
        super(NoSuchFunctionError, self).__init__()


class UnknownConfigFileVersion(Exception):
    def __init__(self, version):
        # type: (str) -> None
        super(UnknownConfigFileVersion, self).__init__(
            "Unknown version '%s' in config.json" % version)


class LargeRequestBodyFilter(logging.Filter):
    def filter(self, record):
        # type: (Any) -> bool
        # Note: the proper type should be "logging.LogRecord", but
        # the typechecker complains about 'Invalid index type "int" for "dict"'
        # so we're using Any for now.
        if record.msg.startswith('Making request'):
            if record.args[0].name in ['UpdateFunctionCode', 'CreateFunction']:
                # When using the ZipFile argument (which is used in chalice),
                # the entire deployment package zip is sent as a base64 encoded
                # string.  We don't want this to clutter the debug logs
                # so we don't log the request body for lambda operations
                # that have the ZipFile arg.
                record.args = (record.args[:-1] +
                               ('(... omitted from logs due to size ...)',))
        return True


class CLIFactory(object):
    def __init__(self, project_dir, debug=False, profile=None, environ=None):
        # type: (str, bool, Optional[str], Optional[MutableMapping]) -> None
        self.project_dir = project_dir
        self.debug = debug
        self.profile = profile
        if environ is None:
            environ = dict(os.environ)
        self._environ = environ

    def create_botocore_session(self, connection_timeout=None,
                                read_timeout=None, max_retries=None):
        # type: (OptInt, OptInt, OptInt) -> Session
        return create_botocore_session(profile=self.profile,
                                       debug=self.debug,
                                       connection_timeout=connection_timeout,
                                       read_timeout=read_timeout,
                                       max_retries=max_retries)

    def create_default_deployer(self, session, config, ui):
        # type: (Session, Config, UI) -> deployer.Deployer
        return deployer.create_default_deployer(session, config, ui)

    def create_deletion_deployer(self, session, ui):
        # type: (Session, UI) -> deployer.Deployer
        return deployer.create_deletion_deployer(
            TypedAWSClient(session), ui)

    def create_deployment_reporter(self, ui):
        # type: (UI) -> deployer.DeploymentReporter
        return deployer.DeploymentReporter(ui=ui)

    def create_config_obj(self, chalice_stage_name=DEFAULT_STAGE_NAME,
                          autogen_policy=None,
                          api_gateway_stage=None):
        # type: (str, Optional[bool], str) -> Config
        user_provided_params = {}  # type: Dict[str, Any]
        default_params = {'project_dir': self.project_dir,
                          'api_gateway_stage': DEFAULT_APIGATEWAY_STAGE_NAME,
                          'api_gateway_endpoint_type': DEFAULT_ENDPOINT_TYPE,
                          'autogen_policy': True}
        try:
            config_from_disk = self.load_project_config()
        except (OSError, IOError):
            raise RuntimeError("Unable to load the project config file. "
                               "Are you sure this is a chalice project?")
        except ValueError as err:
            raise RuntimeError("Unable to load the project config file: %s"
                               % err)

        self._validate_config_from_disk(config_from_disk)
        if autogen_policy is not None:
            user_provided_params['autogen_policy'] = autogen_policy
        if self.profile is not None:
            user_provided_params['profile'] = self.profile
        if api_gateway_stage is not None:
            user_provided_params['api_gateway_stage'] = api_gateway_stage
        config = Config(chalice_stage=chalice_stage_name,
                        user_provided_params=user_provided_params,
                        config_from_disk=config_from_disk,
                        default_params=default_params)
        user_provided_params['chalice_app'] = functools.partial(
            self.load_chalice_app, config.environment_variables)
        return config

    def _validate_config_from_disk(self, config):
        # type: (Dict[str, Any]) -> None
        string_version = config.get('version', '1.0')
        try:
            version = float(string_version)
            if version > 2.0:
                raise UnknownConfigFileVersion(string_version)
        except ValueError:
            raise UnknownConfigFileVersion(string_version)

<<<<<<< HEAD
    def create_app_packager(self, config, package_format):
        # type: (Config, str) -> AppPackager
        return create_app_packager(config, package_format)
=======
    def create_app_packager(self, config, merge_template=None):
        # type: (Config, OptStr) -> AppPackager
        return create_app_packager(config, merge_template=merge_template)
>>>>>>> 60d02171

    def create_log_retriever(self, session, lambda_arn):
        # type: (Session, str) -> LogRetriever
        client = TypedAWSClient(session)
        retriever = LogRetriever.create_from_lambda_arn(client, lambda_arn)
        return retriever

    def create_stdin_reader(self):
        # type: () -> PipeReader
        stream = click.get_binary_stream('stdin')
        reader = PipeReader(stream)
        return reader

    def create_lambda_invoke_handler(self, name, stage):
        # type: (str, str) -> LambdaInvokeHandler
        config = self.create_config_obj(stage)
        deployed = config.deployed_resources(stage)
        try:
            resource = deployed.resource_values(name)
            arn = resource['lambda_arn']
        except (KeyError, ValueError):
            raise NoSuchFunctionError(name)

        function_scoped_config = config.scope(stage, name)
        # The session for max retries needs to be set to 0 for invoking a
        # lambda function because in the case of a timeout or other retriable
        # error the underlying client will call the function again.
        session = self.create_botocore_session(
            read_timeout=function_scoped_config.lambda_timeout,
            max_retries=0,
        )

        client = TypedAWSClient(session)
        invoker = LambdaInvoker(arn, client)

        handler = LambdaInvokeHandler(
            invoker,
            LambdaResponseFormatter(),
            UI(),
        )

        return handler

    def load_chalice_app(self, environment_variables=None,
                         validate_feature_flags=True):
        # type: (Optional[MutableMapping], Optional[bool]) -> Chalice
        # validate_features indicates that we should validate that
        # any expiremental features used have the appropriate feature flags.
        if self.project_dir not in sys.path:
            sys.path.insert(0, self.project_dir)
        # The vendor directory has its contents copied up to the top level of
        # the deployment package. This means that imports will work in the
        # lambda function as if the vendor directory is on the python path.
        # For loading the config locally we must add the vendor directory to
        # the path so it will be treated the same as if it were running on
        # lambda.
        vendor_dir = os.path.join(self.project_dir, 'vendor')
        if os.path.isdir(vendor_dir) and vendor_dir not in sys.path:
            # This is a tradeoff we have to make for local use.
            # The common use case of vendor/ is to include
            # extension modules built for AWS Lambda.  If you're
            # running on a non-linux dev machine, then attempting
            # to import these files will raise exceptions.  As
            # a workaround, the vendor is added to the end of
            # sys.path so it's after `./lib/site-packages`.
            # This gives you a change to install the correct
            # version locally and still keep the lambda
            # specific one in vendor/
            sys.path.append(vendor_dir)
        if environment_variables is not None:
            self._environ.update(environment_variables)
        try:
            app = importlib.import_module('app')
            chalice_app = getattr(app, 'app')
        except SyntaxError as e:
            message = (
                'Unable to import your app.py file:\n\n'
                'File "%s", line %s\n'
                '  %s\n'
                'SyntaxError: %s'
            ) % (getattr(e, 'filename'), e.lineno, e.text, e.msg)
            raise RuntimeError(message)
        if validate_feature_flags:
            validate.validate_feature_flags(chalice_app)
        return chalice_app

    def load_project_config(self):
        # type: () -> Dict[str, Any]
        """Load the chalice config file from the project directory.

        :raise: OSError/IOError if unable to load the config file.

        """
        config_file = os.path.join(self.project_dir, '.chalice', 'config.json')
        with open(config_file) as f:
            return json.loads(f.read())

    def create_local_server(self, app_obj, config, host, port):
        # type: (Chalice, Config, str, int) -> local.LocalDevServer
        return local.create_local_server(app_obj, config, host, port)<|MERGE_RESOLUTION|>--- conflicted
+++ resolved
@@ -179,15 +179,10 @@
         except ValueError:
             raise UnknownConfigFileVersion(string_version)
 
-<<<<<<< HEAD
-    def create_app_packager(self, config, package_format):
-        # type: (Config, str) -> AppPackager
-        return create_app_packager(config, package_format)
-=======
-    def create_app_packager(self, config, merge_template=None):
-        # type: (Config, OptStr) -> AppPackager
-        return create_app_packager(config, merge_template=merge_template)
->>>>>>> 60d02171
+    def create_app_packager(self, config, package_format, merge_template=None):
+        # type: (Config, str, OptStr) -> AppPackager
+        return create_app_packager(
+            config, package_format, merge_template=merge_template)
 
     def create_log_retriever(self, session, lambda_arn):
         # type: (Session, str) -> LogRetriever
