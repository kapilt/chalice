"""Command line interface for chalice.

Contains commands for deploying chalice.

"""
import logging
import os
import platform
import sys
import tempfile
import shutil
import traceback
import functools

import botocore.exceptions
import click
from typing import Dict, Any, Optional  # noqa

from chalice import __version__ as chalice_version
from chalice.app import Chalice  # noqa
from chalice.awsclient import TypedAWSClient
from chalice.awsclient import ReadTimeout
from chalice.cli.factory import CLIFactory
from chalice.cli.factory import NoSuchFunctionError
from chalice.config import Config  # noqa
from chalice.logs import display_logs
from chalice.utils import create_zip_file
from chalice.deploy.validate import validate_routes, validate_python_version
from chalice.deploy.validate import ExperimentalFeatureError
from chalice.utils import getting_started_prompt, UI, serialize_to_json
from chalice.constants import CONFIG_VERSION, TEMPLATE_APP, GITIGNORE
from chalice.constants import DEFAULT_STAGE_NAME
from chalice.constants import DEFAULT_APIGATEWAY_STAGE_NAME
from chalice.local import LocalDevServer  # noqa
from chalice.constants import DEFAULT_HANDLER_NAME
from chalice.invoke import UnhandledLambdaError


def _configure_logging(level, format_string=None):
    # type: (int, Optional[str]) -> None
    if format_string is None:
        format_string = "%(asctime)s %(name)s [%(levelname)s] %(message)s"
    logger = logging.getLogger('')
    logger.setLevel(level)
    handler = logging.StreamHandler()
    handler.setLevel(level)
    formatter = logging.Formatter(format_string)
    handler.setFormatter(formatter)
    logger.addHandler(handler)


def create_new_project_skeleton(project_name, profile=None):
    # type: (str, Optional[str]) -> None
    chalice_dir = os.path.join(project_name, '.chalice')
    os.makedirs(chalice_dir)
    config = os.path.join(project_name, '.chalice', 'config.json')
    cfg = {
        'version': CONFIG_VERSION,
        'app_name': project_name,
        'stages': {
            DEFAULT_STAGE_NAME: {
                'api_gateway_stage': DEFAULT_APIGATEWAY_STAGE_NAME,
            }
        }
    }
    if profile is not None:
        cfg['profile'] = profile
    with open(config, 'w') as f:
        f.write(serialize_to_json(cfg))
    with open(os.path.join(project_name, 'requirements.txt'), 'w'):
        pass
    with open(os.path.join(project_name, 'app.py'), 'w') as f:
        f.write(TEMPLATE_APP % project_name)
    with open(os.path.join(project_name, '.gitignore'), 'w') as f:
        f.write(GITIGNORE)


def get_system_info():
    # type: () -> str
    python_info = "python {}.{}.{}".format(sys.version_info[0],
                                           sys.version_info[1],
                                           sys.version_info[2])
    platform_system = platform.system().lower()
    platform_release = platform.release()
    platform_info = "{} {}".format(platform_system, platform_release)
    return "{}, {}".format(python_info, platform_info)


@click.group()
@click.version_option(version=chalice_version,
                      message='%(prog)s %(version)s, {}'
                      .format(get_system_info()))
@click.option('--project-dir',
              help='The project directory path (absolute or relative).'
                   'Defaults to CWD')
@click.option('--debug/--no-debug',
              default=False,
              help='Print debug logs to stderr.')
@click.pass_context
def cli(ctx, project_dir, debug=False):
    # type: (click.Context, str, bool) -> None
    if project_dir is None:
        project_dir = os.getcwd()
    elif not os.path.isabs(project_dir):
        project_dir = os.path.abspath(project_dir)
    if debug is True:
        _configure_logging(logging.DEBUG)
    ctx.obj['project_dir'] = project_dir
    ctx.obj['debug'] = debug
    ctx.obj['factory'] = CLIFactory(project_dir, debug, environ=os.environ)
    os.chdir(project_dir)


@cli.command()
@click.option('--host', default='127.0.0.1')
@click.option('--port', default=8000, type=click.INT)
@click.option('--stage', default=DEFAULT_STAGE_NAME,
              help='Name of the Chalice stage for the local server to use.')
@click.option('--autoreload/--no-autoreload',
              default=True,
              help='Automatically restart server when code changes.')
@click.pass_context
def local(ctx, host='127.0.0.1', port=8000, stage=DEFAULT_STAGE_NAME,
          autoreload=True):
    # type: (click.Context, str, int, str, bool) -> None
    factory = ctx.obj['factory']  # type: CLIFactory
    from chalice.cli import reloader
    # We don't create the server here because that will bind the
    # socket and we only want to do this in the worker process.
    server_factory = functools.partial(
        create_local_server, factory, host, port, stage)
    # When running `chalice local`, a stdout logger is configured
    # so you'll see the same stdout logging as you would when
    # running in lambda.  This is configuring the root logger.
    # The app-specific logger (app.log) will still continue
    # to work.
    logging.basicConfig(
        stream=sys.stdout, level=logging.INFO, format='%(message)s')
    if autoreload:
        project_dir = factory.create_config_obj(
            chalice_stage_name=stage).project_dir
        rc = reloader.run_with_reloader(
            server_factory, os.environ, project_dir)
        # Click doesn't sys.exit() with the RC this function.  The
        # recommended way to do this is to use sys.exit() directly,
        # see: https://github.com/pallets/click/issues/747
        sys.exit(rc)
    run_local_server(factory, host, port, stage)


def create_local_server(factory, host, port, stage):
    # type: (CLIFactory, str, int, str) -> LocalDevServer
    config = factory.create_config_obj(
        chalice_stage_name=stage
    )
    app_obj = config.chalice_app
    # Check that `chalice deploy` would let us deploy these routes, otherwise
    # there is no point in testing locally.
    routes = config.chalice_app.routes
    validate_routes(routes)
    server = factory.create_local_server(app_obj, config, host, port)
    return server


def run_local_server(factory, host, port, stage):
    # type: (CLIFactory, str, int, str) -> None
    server = create_local_server(factory, host, port, stage)
    server.serve_forever()


@cli.command()
@click.option('--autogen-policy/--no-autogen-policy',
              default=None,
              help='Automatically generate IAM policy for app code.')
@click.option('--profile', help='Override profile at deploy time.')
@click.option('--api-gateway-stage',
              help='Name of the API gateway stage to deploy to.')
@click.option('--stage', default=DEFAULT_STAGE_NAME,
              help=('Name of the Chalice stage to deploy to. '
                    'Specifying a new chalice stage will create '
                    'an entirely new set of AWS resources.'))
@click.option('--connection-timeout',
              type=int,
              help=('Overrides the default botocore connection '
                    'timeout.'))
@click.pass_context
def deploy(ctx, autogen_policy, profile, api_gateway_stage, stage,
           connection_timeout):
    # type: (click.Context, Optional[bool], str, str, str, int) -> None
    factory = ctx.obj['factory']  # type: CLIFactory
    factory.profile = profile
    config = factory.create_config_obj(
        chalice_stage_name=stage, autogen_policy=autogen_policy,
        api_gateway_stage=api_gateway_stage,
    )
    session = factory.create_botocore_session(
        connection_timeout=connection_timeout)
    ui = UI()
    d = factory.create_default_deployer(session=session,
                                        config=config,
                                        ui=ui)
    deployed_values = d.deploy(config, chalice_stage_name=stage)
    reporter = factory.create_deployment_reporter(ui=ui)
    reporter.display_report(deployed_values)


@cli.command('invoke')
@click.option('-n', '--name', metavar='NAME', required=True,
              help=('The name of the function to invoke. '
                    'This is the logical name of the function. If the '
                    'function is decorated by app.route use the name '
                    'api_handler instead.'))
@click.option('--profile', metavar='PROFILE',
              help='Override profile at deploy time.')
@click.option('--stage', metavar='STAGE', default=DEFAULT_STAGE_NAME,
              help=('Name of the Chalice stage to deploy to. '
                    'Specifying a new chalice stage will create '
                    'an entirely new set of AWS resources.'))
@click.pass_context
def invoke(ctx, name, profile, stage):
    # type: (click.Context, str, str, str) -> None
    """Invoke the deployed lambda function NAME."""
    factory = ctx.obj['factory']  # type: CLIFactory
    factory.profile = profile

    try:
        invoke_handler = factory.create_lambda_invoke_handler(name, stage)
        payload = factory.create_stdin_reader().read()
        invoke_handler.invoke(payload)
    except NoSuchFunctionError as e:
        err = click.ClickException(
            "could not find a lambda function named %s." % e.name)
        err.exit_code = 2
        raise err
    except botocore.exceptions.ClientError as e:
        error = e.response['Error']
        err = click.ClickException(
            "got '%s' exception back from Lambda\n%s"
            % (error['Code'], error['Message']))
        err.exit_code = 1
        raise err
    except UnhandledLambdaError:
        err = click.ClickException(
            "Unhandled exception in Lambda function, details above.")
        err.exit_code = 1
        raise err
    except ReadTimeout as e:
        err = click.ClickException(e.message)
        err.exit_code = 1
        raise err


@cli.command('delete')
@click.option('--profile', help='Override profile at deploy time.')
@click.option('--stage', default=DEFAULT_STAGE_NAME,
              help='Name of the Chalice stage to delete.')
@click.pass_context
def delete(ctx, profile, stage):
    # type: (click.Context, str, str) -> None
    factory = ctx.obj['factory']  # type: CLIFactory
    factory.profile = profile
    config = factory.create_config_obj(chalice_stage_name=stage)
    session = factory.create_botocore_session()
    d = factory.create_deletion_deployer(session=session, ui=UI())
    d.deploy(config, chalice_stage_name=stage)


@cli.command()
@click.option('--num-entries', default=None, type=int,
              help='Max number of log entries to show.')
@click.option('--include-lambda-messages/--no-include-lambda-messages',
              default=False,
              help='Controls whether or not lambda log messages are included.')
@click.option('--stage', default=DEFAULT_STAGE_NAME)
@click.option('-n', '--name',
              help='The name of the lambda function to retrieve logs from.',
              default=DEFAULT_HANDLER_NAME)
@click.option('--profile', help='The profile to use for fetching logs.')
@click.pass_context
def logs(ctx, num_entries, include_lambda_messages, stage, name, profile):
    # type: (click.Context, int, bool, str, str, str) -> None
    factory = ctx.obj['factory']  # type: CLIFactory
    factory.profile = profile
    config = factory.create_config_obj(stage, False)
    deployed = config.deployed_resources(stage)
    if name in deployed.resource_names():
        lambda_arn = deployed.resource_values(name)['lambda_arn']
        session = factory.create_botocore_session()
        retriever = factory.create_log_retriever(
            session, lambda_arn)
        display_logs(retriever, num_entries, include_lambda_messages,
                     sys.stdout)


@cli.command('gen-policy')
@click.option('--filename',
              help='The filename to analyze.  Otherwise app.py is assumed.')
@click.pass_context
def gen_policy(ctx, filename):
    # type: (click.Context, str) -> None
    from chalice import policy
    if filename is None:
        filename = os.path.join(ctx.obj['project_dir'], 'app.py')
    if not os.path.isfile(filename):
        click.echo("App file does not exist: %s" % filename, err=True)
        raise click.Abort()
    with open(filename) as f:
        contents = f.read()
        generated = policy.policy_from_source_code(contents)
        click.echo(serialize_to_json(generated))


@cli.command('new-project')
@click.argument('project_name', required=False)
@click.option('--profile', required=False)
def new_project(project_name, profile):
    # type: (str, str) -> None
    if project_name is None:
        project_name = getting_started_prompt(click)
    if os.path.isdir(project_name):
        click.echo("Directory already exists: %s" % project_name, err=True)
        raise click.Abort()
    create_new_project_skeleton(project_name, profile)
    validate_python_version(Config.create())


@cli.command('url')
@click.option('--stage', default=DEFAULT_STAGE_NAME)
@click.pass_context
def url(ctx, stage):
    # type: (click.Context, str) -> None
    factory = ctx.obj['factory']  # type: CLIFactory
    config = factory.create_config_obj(stage)
    deployed = config.deployed_resources(stage)
    if deployed is not None and 'rest_api' in deployed.resource_names():
        click.echo(deployed.resource_values('rest_api')['rest_api_url'])
    else:
        e = click.ClickException(
            "Could not find a record of a Rest API in chalice stage: '%s'"
            % stage)
        e.exit_code = 2
        raise e


@cli.command('generate-sdk')
@click.option('--sdk-type', default='javascript',
              type=click.Choice(['javascript']))
@click.option('--stage', default=DEFAULT_STAGE_NAME)
@click.argument('outdir')
@click.pass_context
def generate_sdk(ctx, sdk_type, stage, outdir):
    # type: (click.Context, str, str, str) -> None
    factory = ctx.obj['factory']  # type: CLIFactory
    config = factory.create_config_obj(stage)
    session = factory.create_botocore_session()
    client = TypedAWSClient(session)
    deployed = config.deployed_resources(stage)
    if deployed is not None and 'rest_api' in deployed.resource_names():
        rest_api_id = deployed.resource_values('rest_api')['rest_api_id']
        api_gateway_stage = config.api_gateway_stage
        client.download_sdk(rest_api_id, outdir,
                            api_gateway_stage=api_gateway_stage,
                            sdk_type=sdk_type)
    else:
        click.echo("Could not find API ID, has this application "
                   "been deployed?", err=True)
        raise click.Abort()


@cli.command('package')
@click.option('--single-file', is_flag=True,
              default=False,
              help=("Create a single packaged file. "
                    "By default, the 'out' argument "
                    "specifies a directory in which the "
                    "package assets will be placed.  If "
                    "this argument is specified, a single "
                    "zip file will be created instead."))
@click.option('--stage', default=DEFAULT_STAGE_NAME)
<<<<<<< HEAD
@click.option('--pkg-format', default='cloudformation',
              type=click.Choice(['cloudformation', 'terraform']))
@click.argument('out')
@click.pass_context
def package(ctx, single_file, stage, out, pkg_format='cloudformation'):
    # type: (click.Context, bool, str, str, str) -> None
    factory = ctx.obj['factory']  # type: CLIFactory
    config = factory.create_config_obj(stage)
    packager = factory.create_app_packager(config, pkg_format)
=======
@click.option('--merge-template',
              help=('Specify a JSON template to be merged '
                    'into the generated template. This is useful '
                    'for adding resources to a Chalice template or '
                    'modify values in the template.'))
@click.argument('out')
@click.pass_context
def package(ctx, single_file, stage, merge_template, out):
    # type: (click.Context, bool, str, str, str) -> None
    factory = ctx.obj['factory']  # type: CLIFactory
    config = factory.create_config_obj(
        chalice_stage_name=stage,
    )
    packager = factory.create_app_packager(config, merge_template)
>>>>>>> 60d02171
    if single_file:
        dirname = tempfile.mkdtemp()
        try:
            packager.package_app(config, dirname, stage)
            create_zip_file(source_dir=dirname, outfile=out)
        finally:
            shutil.rmtree(dirname)
    else:
        packager.package_app(config, out, stage)


@cli.command('generate-pipeline')
@click.option('-i', '--codebuild-image',
              help=("Specify default codebuild image to use.  "
                    "This option must be provided when using a python "
                    "version besides 2.7."))
@click.option('-s', '--source', default='codecommit',
              type=click.Choice(['codecommit', 'github']),
              help=("Specify the input source.  The default value of "
                    "'codecommit' will create a CodeCommit repository "
                    "for you.  The 'github' value allows you to "
                    "reference an existing GitHub repository."))
@click.option('-b', '--buildspec-file',
              help=("Specify path for buildspec.yml file. "
                    "By default, the build steps are included in the "
                    "generated cloudformation template.  If this option "
                    "is provided, a buildspec.yml will be generated "
                    "as a separate file and not included in the cfn "
                    "template.  This allows you to make changes to how "
                    "the project is built without having to redeploy "
                    "a CloudFormation template. This file should be "
                    "named 'buildspec.yml' and placed in the root "
                    "directory of your app."))
@click.argument('filename')
@click.pass_context
def generate_pipeline(ctx, codebuild_image, source, buildspec_file, filename):
    # type: (click.Context, str, str, str, str) -> None
    """Generate a cloudformation template for a starter CD pipeline.

    This command will write a starter cloudformation template to
    the filename you provide.  It contains a CodeCommit repo,
    a CodeBuild stage for packaging your chalice app, and a
    CodePipeline stage to deploy your application using cloudformation.

    You can use any AWS SDK or the AWS CLI to deploy this stack.
    Here's an example using the AWS CLI:

        \b
        $ chalice generate-pipeline pipeline.json
        $ aws cloudformation deploy --stack-name mystack \b
            --template-file pipeline.json --capabilities CAPABILITY_IAM
    """
    from chalice import pipeline
    factory = ctx.obj['factory']  # type: CLIFactory
    config = factory.create_config_obj()
    p = pipeline.CreatePipelineTemplate()
    params = pipeline.PipelineParameters(
        app_name=config.app_name,
        lambda_python_version=config.lambda_python_version,
        codebuild_image=codebuild_image,
        code_source=source,
    )
    output = p.create_template(params)
    if buildspec_file:
        extractor = pipeline.BuildSpecExtractor()
        buildspec_contents = extractor.extract_buildspec(output)
        with open(buildspec_file, 'w') as f:
            f.write(buildspec_contents)
    with open(filename, 'w') as f:
        f.write(serialize_to_json(output))


def main():
    # type: () -> int
    # click's dynamic attrs will allow us to pass through
    # 'obj' via the context object, so we're ignoring
    # these error messages from pylint because we know it's ok.
    # pylint: disable=unexpected-keyword-arg,no-value-for-parameter
    try:
        return cli(obj={})
    except botocore.exceptions.NoRegionError:
        click.echo("No region configured. "
                   "Either export the AWS_DEFAULT_REGION "
                   "environment variable or set the "
                   "region value in our ~/.aws/config file.", err=True)
        return 2
    except ExperimentalFeatureError as e:
        click.echo(str(e))
        return 2
    except Exception:
        click.echo(traceback.format_exc(), err=True)
        return 2<|MERGE_RESOLUTION|>--- conflicted
+++ resolved
@@ -377,17 +377,8 @@
                     "this argument is specified, a single "
                     "zip file will be created instead."))
 @click.option('--stage', default=DEFAULT_STAGE_NAME)
-<<<<<<< HEAD
 @click.option('--pkg-format', default='cloudformation',
               type=click.Choice(['cloudformation', 'terraform']))
-@click.argument('out')
-@click.pass_context
-def package(ctx, single_file, stage, out, pkg_format='cloudformation'):
-    # type: (click.Context, bool, str, str, str) -> None
-    factory = ctx.obj['factory']  # type: CLIFactory
-    config = factory.create_config_obj(stage)
-    packager = factory.create_app_packager(config, pkg_format)
-=======
 @click.option('--merge-template',
               help=('Specify a JSON template to be merged '
                     'into the generated template. This is useful '
@@ -395,14 +386,12 @@
                     'modify values in the template.'))
 @click.argument('out')
 @click.pass_context
-def package(ctx, single_file, stage, merge_template, out):
+def package(ctx, single_file, stage, merge_template,
+            out, pkg_format='cloudformation'):
     # type: (click.Context, bool, str, str, str) -> None
     factory = ctx.obj['factory']  # type: CLIFactory
-    config = factory.create_config_obj(
-        chalice_stage_name=stage,
-    )
-    packager = factory.create_app_packager(config, merge_template)
->>>>>>> 60d02171
+    config = factory.create_config_obj(stage)
+    packager = factory.create_app_packager(config, pkg_format, merge_template)
     if single_file:
         dirname = tempfile.mkdtemp()
         try:
